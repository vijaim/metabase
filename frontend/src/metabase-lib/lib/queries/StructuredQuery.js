--- conflicted
+++ resolved
@@ -486,13 +486,9 @@
    * @returns @type {Segment}s that can be used as filters.
    */
   filterSegmentOptions(): Segment[] {
-<<<<<<< HEAD
-    return this.table().segments.filter(sgmt => sgmt.is_active === true && !this.segments().includes(sgmt));
-=======
     return this.table().segments.filter(
       sgmt => sgmt.is_active === true && !this.segments().includes(sgmt),
     );
->>>>>>> 2b6ef1c5
   }
 
   /**
