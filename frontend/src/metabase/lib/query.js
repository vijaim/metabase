--- conflicted
+++ resolved
@@ -53,9 +53,6 @@
 
     // Make me
     getUnderlyingTable(query){
-<<<<<<< HEAD
-        return {name: "Fake Table"}
-=======
         return {name: "Fake Table", 
                 fields: [{id: 1, name: 'id', special_type: 'PK'}, 
                          {id: 2, name: "name", special_type:"name"},
@@ -66,7 +63,6 @@
                          {id: 7, name: 'status', special_type:"category"}, 
                          {id: 8, name: 'timestamp', base_type:"datetime"}, 
                          ]}
->>>>>>> e380fdfc
     },
 
     filterBySegment(query, segment){
@@ -78,13 +74,9 @@
     },
 
     isBrokenOutByTime(query){
-<<<<<<< HEAD
-        return true
-=======
         // hard coded bullshit
 
         return query.breakout && query.breakout[0] == "field-id" && query.breakout[1] == 8
->>>>>>> e380fdfc
     },
 
     getTimeExtract(query){
@@ -107,20 +99,12 @@
     changeTimeGranularity(query, field, newTimGranularity){
         return {}
     },
-<<<<<<< HEAD
-    toUrl(query){
-=======
     toURL(query){
->>>>>>> e380fdfc
         return "/q/fake_url"
     },
     replaceAggregationWithMetric(query, metric){
         return query
     },
-<<<<<<< HEAD
-    replaceBreakout(query, field){
-        return query
-=======
 
     // Made!
     replaceBreakout(query, field){
@@ -133,7 +117,6 @@
         Query.updateAggregation(new_query, ["rows"])
         Query.removeAllDimensions(new_query)
         return new_query
->>>>>>> e380fdfc
     },
     // End Make Me
 
