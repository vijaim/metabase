
import { createSelector } from "reselect";
import _ from "underscore";

import { getParametersWithExtras } from "metabase/meta/Card";

<<<<<<< HEAD
import { isCardDirty, isCardRunnable } from "metabase/lib/card";
=======
import { isCardDirty } from "metabase/lib/card";
import { parseFieldTargetId } from "metabase/lib/query_time";
import { isPK } from "metabase/lib/types";
import Query from "metabase/lib/query";
>>>>>>> 136dfb17
import Utils from "metabase/lib/utils";

import Question from "metabase-lib/lib/Question";

import { getIn } from "icepick";

import { getMetadata, getDatabasesList } from "metabase/selectors/metadata";

export const getUiControls = state => state.qb.uiControls;

export const getIsShowingTemplateTagsEditor = state => getUiControls(state).isShowingTemplateTagsEditor;
export const getIsShowingDataReference = state => getUiControls(state).isShowingDataReference;
export const getIsShowingTutorial = state => getUiControls(state).isShowingTutorial;
export const getIsEditing = state => getUiControls(state).isEditing;
export const getIsRunning = state => getUiControls(state).isRunning;

export const getCard            = state => state.qb.card;
export const getOriginalCard    = state => state.qb.originalCard;
export const getLastRunCard     = state => state.qb.lastRunCard;

export const getParameterValues = state => state.qb.parameterValues;
export const getQueryResult     = state => state.qb.queryResult;
export const getQueryResults    = state => state.qb.queryResults;

export const getIsDirty = createSelector(
    [getCard, getOriginalCard],
    (card, originalCard) => {
        return isCardDirty(card, originalCard);
    }
);

export const getIsNew = (state) => state.qb.card && !state.qb.card.id;

export const getDatabaseId = createSelector(
    [getCard],
    (card) => card && card.dataset_query && card.dataset_query.database
);

export const getTableId = createSelector(
    [getCard],
    (card) => getIn(card, ["dataset_query", "query", "source_table"])
);

export const getTableForeignKeys          = state => state.qb.tableForeignKeys;
export const getTableForeignKeyReferences = state => state.qb.tableForeignKeyReferences;

export const getTables = createSelector(
    [getDatabaseId, getDatabasesList],
    (databaseId, databases) => {
        if (databaseId != null && databases && databases.length > 0) {
            let db = _.findWhere(databases, { id: databaseId });
            if (db && db.tables) {
                return db.tables;
            }
        }

        return [];
    }
);

export const getNativeDatabases = createSelector(
    [getDatabasesList],
    (databases) =>
        databases && databases.filter(db => db.native_permissions === "write")
)

export const getTableMetadata = createSelector(
    [getTableId, getMetadata],
    (tableId, metadata) => metadata.tables[tableId]
)

export const getSampleDatasetId = createSelector(
    [getDatabasesList],
    (databases) => {
        const sampleDataset = _.findWhere(databases, { is_sample: true });
        return sampleDataset && sampleDataset.id;
    }
)

export const getDatabaseFields = createSelector(
    [getDatabaseId, state => state.qb.databaseFields],
    (databaseId, databaseFields) => databaseFields[databaseId]
);



import { getMode as getMode_ } from "metabase/qb/lib/modes";

export const getMode = createSelector(
    [getLastRunCard, getTableMetadata],
    (card, tableMetadata) => getMode_(card, tableMetadata)
)

export const getIsObjectDetail = createSelector(
    [getMode],
    (mode) => mode && mode.name === "object"
);

export const getParameters = createSelector(
    [getCard, getParameterValues],
    (card, parameterValues) => getParametersWithExtras(card, parameterValues)
);

const getLastRunDatasetQuery = createSelector([getLastRunCard], (card) => card && card.dataset_query);
const getNextRunDatasetQuery = createSelector([getCard], (card) => card && card.dataset_query);

const getLastRunParameters = createSelector([getQueryResult], (queryResult) => queryResult && queryResult.json_query && queryResult.json_query.parameters || []);
const getLastRunParameterValues = createSelector([getLastRunParameters], (parameters) => parameters.map(parameter => parameter.value));
const getNextRunParameterValues = createSelector([getParameters], (parameters) =>
    parameters.map(parameter => parameter.value).filter(p => p !== undefined)
);

export const getIsResultDirty = createSelector(
    [getLastRunDatasetQuery, getNextRunDatasetQuery, getLastRunParameterValues, getNextRunParameterValues],
    (lastDatasetQuery, nextDatasetQuery, lastParameters, nextParameters) => {
        return !Utils.equals(lastDatasetQuery, nextDatasetQuery) || !Utils.equals(lastParameters, nextParameters);
    }
)

export const getQuestion = createSelector(
    [getMetadata, getCard, getParameterValues],
    (metadata, card, parameterValues) => {
        return metadata && card && new Question(metadata, card, parameterValues)
    }
)

export const getLastRunQuestion = createSelector(
    [getMetadata, getLastRunCard, getParameterValues],
    (metadata, getLastRunCard, parameterValues) => {
        return metadata && getLastRunCard && new Question(metadata, getLastRunCard, parameterValues)
    }
)

export const getOriginalQuestion = createSelector(
    [getMetadata, getOriginalCard],
    (metadata, card) => {
        // NOTE Atte Keinänen 5/31/17 Should the originalQuestion object take parameterValues or not? (currently not)
        return metadata && card && new Question(metadata, card)
    }
)

export const getQuery = createSelector(
    [getQuestion],
    (question) => question && question.query()
)

export const getIsRunnable = createSelector([getQuestion], (question) => question && question.canRun())<|MERGE_RESOLUTION|>--- conflicted
+++ resolved
@@ -4,14 +4,7 @@
 
 import { getParametersWithExtras } from "metabase/meta/Card";
 
-<<<<<<< HEAD
-import { isCardDirty, isCardRunnable } from "metabase/lib/card";
-=======
 import { isCardDirty } from "metabase/lib/card";
-import { parseFieldTargetId } from "metabase/lib/query_time";
-import { isPK } from "metabase/lib/types";
-import Query from "metabase/lib/query";
->>>>>>> 136dfb17
 import Utils from "metabase/lib/utils";
 
 import Question from "metabase-lib/lib/Question";
