--- conflicted
+++ resolved
@@ -16,11 +16,8 @@
 import { loadTableAndForeignKeys } from "metabase/lib/table";
 import { isPK, isFK } from "metabase/lib/types";
 import Utils from "metabase/lib/utils";
-<<<<<<< HEAD
 import { getEngineNativeType, formatJsonQuery } from "metabase/lib/engine";
-=======
 import { defer } from "metabase/lib/promise";
->>>>>>> 27d0c96f
 import { applyParameters } from "metabase/meta/Card";
 
 import { getParameters, getNativeDatabases } from "./selectors";
